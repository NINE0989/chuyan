<<<<<<< HEAD
// Simple example fragment shader (ShaderToy-like uniforms)
// Save other shaders into the `shaders/` folder and load them with the viewer.

#version 330 core
out vec4 fragColor;
uniform vec3 iResolution;
uniform float iTime;
uniform sampler2D iChannel0; // audio FFT in the red channel
in vec2 vUV;

void main(){
	vec2 uv = vUV;
	float x = uv.x;
	float fft = texture(iChannel0, vec2(x, 0.0)).r;
	float y = uv.y;
	vec3 col = vec3(0.0);
	// simple bar-like visualization
	float h = fft;
	float bar = smoothstep(h - 0.02, h, y) - smoothstep(h, h + 0.02, y);
	col = mix(vec3(0.05,0.05,0.12), vec3(0.2,0.7,1.0), bar + 0.2*fft);
	// add a time-based shimmer
	col += 0.05*sin(6.2831*(x*4.0 + iTime*0.5))*fft;
	fragColor = vec4(col, 1.0);
=======
/*
2D LED Spectrum - Visualiser
Based on Led Spectrum Analyser by: simesgreen - 27th February, 2013 https://www.shadertoy.com/view/Msl3zr
2D LED Spectrum by: uNiversal - 27th May, 2015
Creative Commons Attribution-NonCommercial-ShareAlike 3.0 Unported License.
*/

# version 330 core
#include "ShaderCommon.glsl"

void mainImage( out vec4 fragColor, in vec2 fragCoord )
{
    // create pixel coordinates
    vec2 uv = fragCoord.xy / iResolution.xy;

    // quantize coordinates
    const float bands = 30.0;
    const float segs = 40.0;
    vec2 p;
    p.x = floor(uv.x*bands)/bands;
    p.y = floor(uv.y*segs)/segs;

    // read frequency data from first row of texture
    float fft  = texture( iChannel0, vec2(p.x,0.0) ).x;

    // led color
    vec3 color = mix(vec3(0.0, 2.0, 0.0), vec3(2.0, 0.0, 0.0), sqrt(uv.y));

    // mask for bar graph
    float mask = (p.y < fft) ? 1.0 : 0.1;

    // led shape
    vec2 d = fract((uv - p) *vec2(bands, segs)) - 0.5;
    float led = smoothstep(0.5, 0.35, abs(d.x)) *
                smoothstep(0.5, 0.35, abs(d.y));
    vec3 ledColor = led*color*mask;

    // output final color
    fragColor = vec4(ledColor, 1.0);
>>>>>>> 899e69e5
}

// Standard main entrypoint
void main() {
    mainImage(fragColor, gl_FragCoord.xy);
}<|MERGE_RESOLUTION|>--- conflicted
+++ resolved
@@ -1,28 +1,3 @@
-<<<<<<< HEAD
-// Simple example fragment shader (ShaderToy-like uniforms)
-// Save other shaders into the `shaders/` folder and load them with the viewer.
-
-#version 330 core
-out vec4 fragColor;
-uniform vec3 iResolution;
-uniform float iTime;
-uniform sampler2D iChannel0; // audio FFT in the red channel
-in vec2 vUV;
-
-void main(){
-	vec2 uv = vUV;
-	float x = uv.x;
-	float fft = texture(iChannel0, vec2(x, 0.0)).r;
-	float y = uv.y;
-	vec3 col = vec3(0.0);
-	// simple bar-like visualization
-	float h = fft;
-	float bar = smoothstep(h - 0.02, h, y) - smoothstep(h, h + 0.02, y);
-	col = mix(vec3(0.05,0.05,0.12), vec3(0.2,0.7,1.0), bar + 0.2*fft);
-	// add a time-based shimmer
-	col += 0.05*sin(6.2831*(x*4.0 + iTime*0.5))*fft;
-	fragColor = vec4(col, 1.0);
-=======
 /*
 2D LED Spectrum - Visualiser
 Based on Led Spectrum Analyser by: simesgreen - 27th February, 2013 https://www.shadertoy.com/view/Msl3zr
@@ -62,7 +37,11 @@
 
     // output final color
     fragColor = vec4(ledColor, 1.0);
->>>>>>> 899e69e5
+}
+
+// Standard main entrypoint
+void main() {
+    mainImage(fragColor, gl_FragCoord.xy);
 }
 
 // Standard main entrypoint
